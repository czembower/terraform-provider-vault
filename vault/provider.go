package vault

import (
	"fmt"

	"github.com/hashicorp/go-multierror"
	"github.com/hashicorp/terraform-plugin-sdk/v2/helper/schema"
	"github.com/hashicorp/vault/api"

	"github.com/hashicorp/terraform-provider-vault/helper"
	"github.com/hashicorp/terraform-provider-vault/internal/consts"
	"github.com/hashicorp/terraform-provider-vault/internal/provider"
)

const (
	// GenericPath is used for inventorying paths that can be used for
	// multiple endpoints in Vault.
	GenericPath = "generic"

	// UnknownPath is used for inventorying paths that have no obvious
	// current endpoint they serve in Vault, and may relate to previous
	// versions of Vault.
	// We aim to deprecate items in this category.
	UnknownPath = "unknown"

	// DefaultMaxHTTPRetries is used for configuring the api.Client's MaxRetries.

	// DefaultMaxHTTPRetriesCCC is used for configuring the api.Client's MaxRetries
	// for Client Controlled Consistency related operations.
	DefaultMaxHTTPRetriesCCC = 10
)

// This is a global MutexKV for use within this provider.
// Use this when you need to have multiple resources or even multiple instances
// of the same resource write to the same path in Vault.
// The key of the mutex should be the path in Vault.
var vaultMutexKV = helper.NewMutexKV()

func Provider() *schema.Provider {
	dataSourcesMap, err := parse(DataSourceRegistry)
	if err != nil {
		panic(err)
	}
	resourcesMap, err := parse(ResourceRegistry)
	if err != nil {
		panic(err)
	}
	return &schema.Provider{
		Schema: map[string]*schema.Schema{
			"address": {
				Type:        schema.TypeString,
				Required:    true,
				DefaultFunc: schema.EnvDefaultFunc(api.EnvVaultAddress, nil),
				Description: "URL of the root of the target Vault server.",
			},
			"add_address_to_env": {
				Type:        schema.TypeString,
				Optional:    true,
				Default:     false,
				Description: "If true, adds the value of the `address` argument to the Terraform process environment.",
			},
			"token": {
				Type:        schema.TypeString,
				Required:    true,
				DefaultFunc: schema.EnvDefaultFunc(api.EnvVaultToken, ""),
				Description: "Token to use to authenticate to Vault.",
			},
			"token_name": {
				Type:        schema.TypeString,
				Optional:    true,
				DefaultFunc: schema.EnvDefaultFunc("VAULT_TOKEN_NAME", ""),
				Description: "Token name to use for creating the Vault child token.",
			},
			"skip_child_token": {
				Type:        schema.TypeBool,
				Optional:    true,
				DefaultFunc: schema.EnvDefaultFunc("TERRAFORM_VAULT_SKIP_CHILD_TOKEN", false),

				// Setting to true will cause max_lease_ttl_seconds and token_name to be ignored (not used).
				// Note that this is strongly discouraged due to the potential of exposing sensitive secret data.
				Description: "Set this to true to prevent the creation of ephemeral child token used by this provider.",
			},
			"ca_cert_file": {
				Type:        schema.TypeString,
				Optional:    true,
				DefaultFunc: schema.EnvDefaultFunc("VAULT_CACERT", ""),
				Description: "Path to a CA certificate file to validate the server's certificate.",
			},
			"ca_cert_dir": {
				Type:        schema.TypeString,
				Optional:    true,
				DefaultFunc: schema.EnvDefaultFunc("VAULT_CAPATH", ""),
				Description: "Path to directory containing CA certificate files to validate the server's certificate.",
			},
			"auth_login": {
				Type:        schema.TypeList,
				Optional:    true,
				Description: "Login to vault with an existing auth method using auth/<mount>/login",
				Elem: &schema.Resource{
					Schema: map[string]*schema.Schema{
						consts.FieldPath: {
							Type:     schema.TypeString,
							Required: true,
						},
						consts.FieldNamespace: {
							Type:     schema.TypeString,
							Optional: true,
						},
						consts.FieldParameters: {
							Type:     schema.TypeMap,
							Optional: true,
							Elem: &schema.Schema{
								Type: schema.TypeString,
							},
						},
						consts.FieldMethod: {
							Type:     schema.TypeString,
							Optional: true,
						},
					},
				},
			},
			"client_auth": {
				Type:        schema.TypeList,
				Optional:    true,
				Description: "Client authentication credentials.",
				Elem: &schema.Resource{
					Schema: map[string]*schema.Schema{
						"cert_file": {
							Type:        schema.TypeString,
							Required:    true,
							DefaultFunc: schema.EnvDefaultFunc("VAULT_CLIENT_CERT", ""),
							Description: "Path to a file containing the client certificate.",
						},
						"key_file": {
							Type:        schema.TypeString,
							Required:    true,
							DefaultFunc: schema.EnvDefaultFunc("VAULT_CLIENT_KEY", ""),
							Description: "Path to a file containing the private key that the certificate was issued for.",
						},
					},
				},
			},
			"skip_tls_verify": {
				Type:        schema.TypeBool,
				Optional:    true,
				DefaultFunc: schema.EnvDefaultFunc("VAULT_SKIP_VERIFY", false),
				Description: "Set this to true only if the target Vault server is an insecure development instance.",
			},
			"tls_server_name": {
				Type:        schema.TypeString,
				Optional:    true,
				DefaultFunc: schema.EnvDefaultFunc(api.EnvVaultTLSServerName, ""),
				Description: "Name to use as the SNI host when connecting via TLS.",
			},
			"max_lease_ttl_seconds": {
				Type:     schema.TypeInt,
				Optional: true,

				// Default is 20min, which is intended to be enough time for
				// a reasonable Terraform run can complete but not
				// significantly longer, so that any leases are revoked shortly
				// after Terraform has finished running.
				DefaultFunc: schema.EnvDefaultFunc("TERRAFORM_VAULT_MAX_TTL", 1200),
				Description: "Maximum TTL for secret leases requested by this provider.",
			},
			"max_retries": {
				Type:        schema.TypeInt,
				Optional:    true,
				DefaultFunc: schema.EnvDefaultFunc("VAULT_MAX_RETRIES", provider.DefaultMaxHTTPRetries),
				Description: "Maximum number of retries when a 5xx error code is encountered.",
			},
			"max_retries_ccc": {
				Type:        schema.TypeInt,
				Optional:    true,
				DefaultFunc: schema.EnvDefaultFunc("VAULT_MAX_RETRIES_CCC", DefaultMaxHTTPRetriesCCC),
				Description: "Maximum number of retries for Client Controlled Consistency related operations",
			},
			consts.FieldNamespace: {
				Type:        schema.TypeString,
				Optional:    true,
				DefaultFunc: schema.EnvDefaultFunc("VAULT_NAMESPACE", ""),
				Description: "The namespace to use. Available only for Vault Enterprise.",
			},
			"headers": {
				Type:        schema.TypeList,
				Optional:    true,
				Sensitive:   true,
				Description: "The headers to send with each Vault request.",
				Elem: &schema.Resource{
					Schema: map[string]*schema.Schema{
						"name": {
							Type:        schema.TypeString,
							Required:    true,
							Description: "The header name",
						},
						"value": {
							Type:        schema.TypeString,
							Required:    true,
							Description: "The header value",
						},
					},
				},
			},
		},
		ConfigureFunc:  provider.NewProviderMeta,
		DataSourcesMap: dataSourcesMap,
		ResourcesMap:   resourcesMap,
	}
}

// Description is essentially a DataSource or Resource with some additional metadata
// that helps with maintaining the Terraform Vault Provider.
type Description struct {
	// PathInventory is used for taking an inventory of the supported endpoints in the
	// Terraform Vault Provider and comparing them to the endpoints noted as available in
	// Vault's OpenAPI description. A list of Vault's endpoints can be obtained by,
	// from Vault's home directory, running "$ ./scripts/gen_openapi.sh", and then by
	// drilling into the paths with "$ cat openapi.json | jq ".paths" | jq 'keys[]'".
	// Here's a short example of how paths and their path variables should be represented:
	//		"/transit/keys/{name}/config"
	//		"/transit/random"
	//		"/transit/random/{urlbytes}"
	//		"/transit/sign/{name}/{urlalgorithm}"
	PathInventory []string

	// EnterpriseOnly defaults to false, but should be marked true if a resource is enterprise only.
	EnterpriseOnly bool

	Resource *schema.Resource
}

var (
	DataSourceRegistry = map[string]*Description{
		"vault_approle_auth_backend_role_id": {
			Resource:      updateSchemaResource(approleAuthBackendRoleIDDataSource()),
			PathInventory: []string{"/auth/approle/role/{role_name}/role-id"},
		},
		"vault_identity_entity": {
			Resource:      updateSchemaResource(identityEntityDataSource()),
			PathInventory: []string{"/identity/lookup/entity"},
		},
		"vault_identity_group": {
			Resource:      updateSchemaResource(identityGroupDataSource()),
			PathInventory: []string{"/identity/lookup/group"},
		},
		"vault_kubernetes_auth_backend_config": {
			Resource:      updateSchemaResource(kubernetesAuthBackendConfigDataSource()),
			PathInventory: []string{"/auth/kubernetes/config"},
		},
		"vault_kubernetes_auth_backend_role": {
			Resource:      updateSchemaResource(kubernetesAuthBackendRoleDataSource()),
			PathInventory: []string{"/auth/kubernetes/role/{name}"},
		},
		"vault_ad_access_credentials": {
			Resource:      updateSchemaResource(adAccessCredentialsDataSource()),
			PathInventory: []string{"/ad/creds/{role}"},
		},
		"vault_nomad_access_token": {
			Resource:      updateSchemaResource(nomadAccessCredentialsDataSource()),
			PathInventory: []string{"/nomad/creds/{role}"},
		},
		"vault_aws_access_credentials": {
			Resource:      updateSchemaResource(awsAccessCredentialsDataSource()),
			PathInventory: []string{"/aws/creds"},
		},
		"vault_azure_access_credentials": {
			Resource:      updateSchemaResource(azureAccessCredentialsDataSource()),
			PathInventory: []string{"/azure/creds/{role}"},
		},
		"vault_generic_secret": {
			Resource:      updateSchemaResource(genericSecretDataSource()),
			PathInventory: []string{"/secret/data/{path}"},
		},
		"vault_policy_document": {
			Resource:      updateSchemaResource(policyDocumentDataSource()),
			PathInventory: []string{"/sys/policy/{name}"},
		},
		"vault_auth_backend": {
			Resource:      updateSchemaResource(authBackendDataSource()),
			PathInventory: []string{"/sys/auth"},
		},
		"vault_transit_encrypt": {
			Resource:      updateSchemaResource(transitEncryptDataSource()),
			PathInventory: []string{"/transit/encrypt/{name}"},
		},
		"vault_transit_decrypt": {
			Resource:      updateSchemaResource(transitDecryptDataSource()),
			PathInventory: []string{"/transit/decrypt/{name}"},
		},
		"vault_gcp_auth_backend_role": {
			Resource:      updateSchemaResource(gcpAuthBackendRoleDataSource()),
			PathInventory: []string{"/auth/gcp/role/{role_name}"},
		},
		"vault_identity_oidc_client_creds": {
			Resource:      updateSchemaResource(identityOIDCClientCredsDataSource()),
			PathInventory: []string{"/identity/oidc/client/{name}"},
		},
		"vault_identity_oidc_public_keys": {
			Resource:      updateSchemaResource(identityOIDCPublicKeysDataSource()),
			PathInventory: []string{"/identity/oidc/provider/{name}/.well-known/keys"},
		},
		"vault_identity_oidc_openid_config": {
			Resource:      updateSchemaResource(identityOIDCOpenIDConfigDataSource()),
			PathInventory: []string{"/identity/oidc/provider/{name}/.well-known/openid-configuration"},
		},
		"vault_kv_secret": {
			Resource:      kvSecretDataSource(),
			PathInventory: []string{"/secret/{path}"},
		},
		"vault_kv_secret_v2": {
			Resource:      kvSecretV2DataSource(),
			PathInventory: []string{"/secret/data/{path}/?version={version}}"},
		},
		"vault_kv_secrets_list": {
			Resource:      kvSecretListDataSource(),
			PathInventory: []string{"/secret/{path}/?list=true"},
		},
		"vault_kv_secrets_list_v2": {
			Resource:      kvSecretListDataSourceV2(),
			PathInventory: []string{"/secret/metadata/{path}/?list=true"},
		},
		"vault_kv_secret_subkeys_v2": {
			Resource:      kvSecretSubkeysV2DataSource(),
			PathInventory: []string{"/secret/subkeys/{path}"},
		},
	}

	ResourceRegistry = map[string]*Description{
		"vault_alicloud_auth_backend_role": {
			Resource:      updateSchemaResource(alicloudAuthBackendRoleResource()),
			PathInventory: []string{"/auth/alicloud/role/{name}"},
		},
		"vault_approle_auth_backend_login": {
			Resource:      updateSchemaResource(approleAuthBackendLoginResource()),
			PathInventory: []string{"/auth/approle/login"},
		},
		"vault_approle_auth_backend_role": {
			Resource:      updateSchemaResource(approleAuthBackendRoleResource()),
			PathInventory: []string{"/auth/approle/role/{role_name}"},
		},
		"vault_approle_auth_backend_role_secret_id": {
			Resource: updateSchemaResource(approleAuthBackendRoleSecretIDResource("vault_approle_auth_backend_role_secret_id")),
			PathInventory: []string{
				"/auth/approle/role/{role_name}/secret-id",
				"/auth/approle/role/{role_name}/custom-secret-id",
			},
		},
		"vault_auth_backend": {
			Resource:      updateSchemaResource(AuthBackendResource()),
			PathInventory: []string{"/sys/auth/{path}"},
		},
		"vault_token": {
			Resource: updateSchemaResource(tokenResource()),
			PathInventory: []string{
				"/auth/token/create",
				"/auth/token/create-orphan",
				"/auth/token/create/{role_name}",
			},
		},
		"vault_token_auth_backend_role": {
			Resource:      updateSchemaResource(tokenAuthBackendRoleResource()),
			PathInventory: []string{"/auth/token/roles/{role_name}"},
		},
		"vault_ad_secret_backend": {
			Resource:      updateSchemaResource(adSecretBackendResource()),
			PathInventory: []string{"/ad"},
		},
		"vault_ad_secret_library": {
			Resource:      updateSchemaResource(adSecretBackendLibraryResource()),
			PathInventory: []string{"/ad/library/{name}"},
		},
		"vault_ad_secret_role": {
			Resource:      updateSchemaResource(adSecretBackendRoleResource()),
			PathInventory: []string{"/ad/roles/{role}"},
		},
		"vault_aws_auth_backend_cert": {
			Resource:      updateSchemaResource(awsAuthBackendCertResource()),
			PathInventory: []string{"/auth/aws/config/certificate/{cert_name}"},
		},
		"vault_aws_auth_backend_client": {
			Resource:      updateSchemaResource(awsAuthBackendClientResource()),
			PathInventory: []string{"/auth/aws/config/client"},
		},
		"vault_aws_auth_backend_identity_whitelist": {
			Resource:      updateSchemaResource(awsAuthBackendIdentityWhitelistResource()),
			PathInventory: []string{"/auth/aws/config/tidy/identity-whitelist"},
		},
		"vault_aws_auth_backend_login": {
			Resource:      updateSchemaResource(awsAuthBackendLoginResource()),
			PathInventory: []string{"/auth/aws/login"},
		},
		"vault_aws_auth_backend_role": {
			Resource:      updateSchemaResource(awsAuthBackendRoleResource()),
			PathInventory: []string{"/auth/aws/role/{role}"},
		},
		"vault_aws_auth_backend_role_tag": {
			Resource:      updateSchemaResource(awsAuthBackendRoleTagResource()),
			PathInventory: []string{"/auth/aws/role/{role}/tag"},
		},
		"vault_aws_auth_backend_roletag_blacklist": {
			Resource:      updateSchemaResource(awsAuthBackendRoleTagBlacklistResource()),
			PathInventory: []string{"/auth/aws/config/tidy/roletag-blacklist"},
		},
		"vault_aws_auth_backend_sts_role": {
			Resource:      updateSchemaResource(awsAuthBackendSTSRoleResource()),
			PathInventory: []string{"/auth/aws/config/sts/{account_id}"},
		},
		"vault_aws_secret_backend": {
			Resource:      updateSchemaResource(awsSecretBackendResource()),
			PathInventory: []string{"/aws/config/root"},
		},
		"vault_aws_secret_backend_role": {
			Resource:      updateSchemaResource(awsSecretBackendRoleResource("vault_aws_secret_backend_role")),
			PathInventory: []string{"/aws/roles/{name}"},
		},
		"vault_azure_secret_backend": {
			Resource:      updateSchemaResource(azureSecretBackendResource()),
			PathInventory: []string{"/azure/config"},
		},
		"vault_azure_secret_backend_role": {
			Resource:      updateSchemaResource(azureSecretBackendRoleResource()),
			PathInventory: []string{"/azure/roles/{name}"},
		},
		"vault_azure_auth_backend_config": {
			Resource:      updateSchemaResource(azureAuthBackendConfigResource()),
			PathInventory: []string{"/auth/azure/config"},
		},
		"vault_azure_auth_backend_role": {
			Resource:      updateSchemaResource(azureAuthBackendRoleResource()),
			PathInventory: []string{"/auth/azure/role/{name}"},
		},
		"vault_consul_secret_backend": {
			Resource:      updateSchemaResource(consulSecretBackendResource()),
			PathInventory: []string{"/consul/config/access"},
		},
		"vault_consul_secret_backend_role": {
			Resource:      updateSchemaResource(consulSecretBackendRoleResource()),
			PathInventory: []string{"/consul/roles/{name}"},
		},
		"vault_database_secrets_mount": {
			Resource:      updateSchemaResource(databaseSecretsMountResource()),
			PathInventory: []string{"/database/config/{name}"},
		},
		"vault_database_secret_backend_connection": {
			Resource:      updateSchemaResource(databaseSecretBackendConnectionResource()),
			PathInventory: []string{"/database/config/{name}"},
		},
		"vault_database_secret_backend_role": {
			Resource:      updateSchemaResource(databaseSecretBackendRoleResource()),
			PathInventory: []string{"/database/roles/{name}"},
		},
		"vault_database_secret_backend_static_role": {
			Resource:      updateSchemaResource(databaseSecretBackendStaticRoleResource()),
			PathInventory: []string{"/database/static-roles/{name}"},
		},
		"vault_github_auth_backend": {
			Resource:      updateSchemaResource(githubAuthBackendResource()),
			PathInventory: []string{"/auth/github/config"},
		},
		"vault_github_team": {
			Resource:      updateSchemaResource(githubTeamResource()),
			PathInventory: []string{"/auth/github/map/teams"},
		},
		"vault_github_user": {
			Resource:      updateSchemaResource(githubUserResource()),
			PathInventory: []string{"/auth/github/map/users"},
		},
		"vault_gcp_auth_backend": {
			Resource:      updateSchemaResource(gcpAuthBackendResource()),
			PathInventory: []string{"/auth/gcp/config"},
		},
		"vault_gcp_auth_backend_role": {
			Resource:      updateSchemaResource(gcpAuthBackendRoleResource()),
			PathInventory: []string{"/auth/gcp/role/{name}"},
		},
		"vault_gcp_secret_backend": {
			Resource:      updateSchemaResource(gcpSecretBackendResource("vault_gcp_secret_backend")),
			PathInventory: []string{"/gcp/config"},
		},
		"vault_gcp_secret_roleset": {
			Resource:      updateSchemaResource(gcpSecretRolesetResource()),
			PathInventory: []string{"/gcp/roleset/{name}"},
		},
		"vault_gcp_secret_static_account": {
			Resource:      updateSchemaResource(gcpSecretStaticAccountResource()),
			PathInventory: []string{"/gcp/static-account/{name}"},
		},
		"vault_cert_auth_backend_role": {
			Resource:      updateSchemaResource(certAuthBackendRoleResource()),
			PathInventory: []string{"/auth/cert/certs/{name}"},
		},
		"vault_generic_endpoint": {
			Resource:      updateSchemaResource(genericEndpointResource("vault_generic_endpoint")),
			PathInventory: []string{GenericPath},
		},
		"vault_generic_secret": {
			Resource:      updateSchemaResource(genericSecretResource("vault_generic_secret")),
			PathInventory: []string{GenericPath},
		},
		"vault_jwt_auth_backend": {
			Resource:      updateSchemaResource(jwtAuthBackendResource()),
			PathInventory: []string{"/auth/jwt/config"},
		},
		"vault_jwt_auth_backend_role": {
			Resource:      updateSchemaResource(jwtAuthBackendRoleResource()),
			PathInventory: []string{"/auth/jwt/role/{name}"},
		},
		"vault_kubernetes_auth_backend_config": {
			Resource:      updateSchemaResource(kubernetesAuthBackendConfigResource()),
			PathInventory: []string{"/auth/kubernetes/config"},
		},
		"vault_kubernetes_auth_backend_role": {
			Resource:      updateSchemaResource(kubernetesAuthBackendRoleResource()),
			PathInventory: []string{"/auth/kubernetes/role/{name}"},
		},
		"vault_okta_auth_backend": {
			Resource:      updateSchemaResource(oktaAuthBackendResource()),
			PathInventory: []string{"/auth/okta/config"},
		},
		"vault_okta_auth_backend_user": {
			Resource:      updateSchemaResource(oktaAuthBackendUserResource()),
			PathInventory: []string{"/auth/okta/users/{name}"},
		},
		"vault_okta_auth_backend_group": {
			Resource:      updateSchemaResource(oktaAuthBackendGroupResource()),
			PathInventory: []string{"/auth/okta/groups/{name}"},
		},
		"vault_ldap_auth_backend": {
			Resource:      updateSchemaResource(ldapAuthBackendResource()),
			PathInventory: []string{"/auth/ldap/config"},
		},
		"vault_ldap_auth_backend_user": {
			Resource:      updateSchemaResource(ldapAuthBackendUserResource()),
			PathInventory: []string{"/auth/ldap/users/{name}"},
		},
		"vault_ldap_auth_backend_group": {
			Resource:      updateSchemaResource(ldapAuthBackendGroupResource()),
			PathInventory: []string{"/auth/ldap/groups/{name}"},
		},
		"vault_nomad_secret_backend": {
			Resource: updateSchemaResource(nomadSecretAccessBackendResource()),
			PathInventory: []string{
				"/nomad",
				"/nomad/config/access",
				"/nomad/config/lease",
			},
		},
		"vault_nomad_secret_role": {
			Resource:      updateSchemaResource(nomadSecretBackendRoleResource()),
			PathInventory: []string{"/nomad/role/{role}"},
		},
		"vault_policy": {
			Resource:      updateSchemaResource(policyResource()),
			PathInventory: []string{"/sys/policy/{name}"},
		},
		"vault_egp_policy": {
			Resource:       updateSchemaResource(egpPolicyResource()),
			PathInventory:  []string{"/sys/policies/egp/{name}"},
			EnterpriseOnly: true,
		},
		"vault_rgp_policy": {
			Resource:       updateSchemaResource(rgpPolicyResource()),
			PathInventory:  []string{"/sys/policies/rgp/{name}"},
			EnterpriseOnly: true,
		},
		"vault_mfa_duo": {
			Resource:       updateSchemaResource(mfaDuoResource()),
			PathInventory:  []string{"/sys/mfa/method/duo/{name}"},
			EnterpriseOnly: true,
		},
		"vault_mfa_okta": {
			Resource:       updateSchemaResource(mfaOktaResource()),
			PathInventory:  []string{"/sys/mfa/method/okta/{name}"},
			EnterpriseOnly: true,
		},
		"vault_mfa_totp": {
			Resource:       updateSchemaResource(mfaTOTPResource()),
			PathInventory:  []string{"/sys/mfa/method/totp/{name}"},
			EnterpriseOnly: true,
		},
		"vault_mfa_pingid": {
			Resource:       updateSchemaResource(mfaPingIDResource()),
			PathInventory:  []string{"/sys/mfa/method/totp/{name}"},
			EnterpriseOnly: true,
		},
		"vault_mount": {
			Resource:      updateSchemaResource(MountResource()),
			PathInventory: []string{"/sys/mounts/{path}"},
		},
		"vault_namespace": {
			Resource:       updateSchemaResource(namespaceResource()),
			PathInventory:  []string{"/sys/namespaces/{path}"},
			EnterpriseOnly: true,
		},
		"vault_audit": {
			Resource:      updateSchemaResource(auditResource()),
			PathInventory: []string{"/sys/audit/{path}"},
		},
		"vault_ssh_secret_backend_ca": {
			Resource:      updateSchemaResource(sshSecretBackendCAResource()),
			PathInventory: []string{"/ssh/config/ca"},
		},
		"vault_ssh_secret_backend_role": {
			Resource:      updateSchemaResource(sshSecretBackendRoleResource()),
			PathInventory: []string{"/ssh/roles/{role}"},
		},
		"vault_identity_entity": {
			Resource:      updateSchemaResource(identityEntityResource()),
			PathInventory: []string{"/identity/entity"},
		},
		"vault_identity_entity_alias": {
			Resource:      updateSchemaResource(identityEntityAliasResource()),
			PathInventory: []string{"/identity/entity-alias"},
		},
		"vault_identity_entity_policies": {
			Resource:      updateSchemaResource(identityEntityPoliciesResource()),
			PathInventory: []string{"/identity/lookup/entity"},
		},
		"vault_identity_group": {
			Resource:      updateSchemaResource(identityGroupResource()),
			PathInventory: []string{"/identity/group"},
		},
		"vault_identity_group_alias": {
			Resource:      updateSchemaResource(identityGroupAliasResource()),
			PathInventory: []string{"/identity/group-alias"},
		},
		"vault_identity_group_member_entity_ids": {
			Resource:      updateSchemaResource(identityGroupMemberEntityIdsResource()),
			PathInventory: []string{"/identity/group/id/{id}"},
		},
		"vault_identity_group_policies": {
			Resource:      updateSchemaResource(identityGroupPoliciesResource()),
			PathInventory: []string{"/identity/lookup/group"},
		},
		"vault_identity_oidc": {
			Resource:      updateSchemaResource(identityOidc()),
			PathInventory: []string{"/identity/oidc/config"},
		},
		"vault_identity_oidc_key": {
			Resource:      updateSchemaResource(identityOidcKey()),
			PathInventory: []string{"/identity/oidc/key/{name}"},
		},
		"vault_identity_oidc_key_allowed_client_id": {
			Resource:      updateSchemaResource(identityOidcKeyAllowedClientId()),
			PathInventory: []string{"/identity/oidc/key/{name}"},
		},
		"vault_identity_oidc_role": {
			Resource:      updateSchemaResource(identityOidcRole()),
			PathInventory: []string{"/identity/oidc/role/{name}"},
		},
		"vault_rabbitmq_secret_backend": {
			Resource: updateSchemaResource(rabbitMQSecretBackendResource()),
			PathInventory: []string{
				"/rabbitmq/config/connection",
				"/rabbitmq/config/lease",
			},
		},
		"vault_rabbitmq_secret_backend_role": {
			Resource:      updateSchemaResource(rabbitMQSecretBackendRoleResource()),
			PathInventory: []string{"/rabbitmq/roles/{name}"},
		},
		"vault_password_policy": {
			Resource:      updateSchemaResource(passwordPolicyResource()),
			PathInventory: []string{"/sys/policy/password/{name}"},
		},
		"vault_pki_secret_backend_cert": {
			Resource:      updateSchemaResource(pkiSecretBackendCertResource()),
			PathInventory: []string{"/pki/issue/{role}"},
		},
		"vault_pki_secret_backend_crl_config": {
			Resource:      updateSchemaResource(pkiSecretBackendCrlConfigResource()),
			PathInventory: []string{"/pki/config/crl"},
		},
		"vault_pki_secret_backend_config_ca": {
			Resource:      updateSchemaResource(pkiSecretBackendConfigCAResource()),
			PathInventory: []string{"/pki/config/ca"},
		},
		"vault_pki_secret_backend_config_urls": {
			Resource:      updateSchemaResource(pkiSecretBackendConfigUrlsResource()),
			PathInventory: []string{"/pki/config/urls"},
		},
		"vault_pki_secret_backend_intermediate_cert_request": {
			Resource:      updateSchemaResource(pkiSecretBackendIntermediateCertRequestResource()),
			PathInventory: []string{"/pki/intermediate/generate/{exported}"},
		},
		"vault_pki_secret_backend_intermediate_set_signed": {
			Resource:      updateSchemaResource(pkiSecretBackendIntermediateSetSignedResource()),
			PathInventory: []string{"/pki/intermediate/set-signed"},
		},
		"vault_pki_secret_backend_role": {
			Resource:      updateSchemaResource(pkiSecretBackendRoleResource()),
			PathInventory: []string{"/pki/roles/{name}"},
		},
		"vault_pki_secret_backend_root_cert": {
			Resource:      updateSchemaResource(pkiSecretBackendRootCertResource()),
			PathInventory: []string{"/pki/root/generate/{exported}"},
		},
		"vault_pki_secret_backend_root_sign_intermediate": {
			Resource:      updateSchemaResource(pkiSecretBackendRootSignIntermediateResource()),
			PathInventory: []string{"/pki/root/sign-intermediate"},
		},
		"vault_pki_secret_backend_sign": {
			Resource:      updateSchemaResource(pkiSecretBackendSignResource()),
			PathInventory: []string{"/pki/sign/{role}"},
		},
		"vault_quota_lease_count": {
			Resource:      updateSchemaResource(quotaLeaseCountResource()),
			PathInventory: []string{"/sys/quotas/lease-count/{name}"},
		},
		"vault_quota_rate_limit": {
			Resource:      updateSchemaResource(quotaRateLimitResource()),
			PathInventory: []string{"/sys/quotas/rate-limit/{name}"},
		},
		"vault_terraform_cloud_secret_backend": {
			Resource:      updateSchemaResource(terraformCloudSecretBackendResource()),
			PathInventory: []string{"/terraform/config"},
		},
		"vault_terraform_cloud_secret_creds": {
			Resource:      updateSchemaResource(terraformCloudSecretCredsResource()),
			PathInventory: []string{"/terraform/creds/{role}"},
		},
		"vault_terraform_cloud_secret_role": {
			Resource:      updateSchemaResource(terraformCloudSecretRoleResource()),
			PathInventory: []string{"/terraform/role/{name}"},
		},
		"vault_transit_secret_backend_key": {
			Resource:      updateSchemaResource(transitSecretBackendKeyResource()),
			PathInventory: []string{"/transit/keys/{name}"},
		},
		"vault_transit_secret_cache_config": {
			Resource:      updateSchemaResource(transitSecretBackendCacheConfig()),
			PathInventory: []string{"/transit/cache-config"},
		},
		"vault_raft_snapshot_agent_config": {
			Resource:      updateSchemaResource(raftSnapshotAgentConfigResource()),
			PathInventory: []string{"/sys/storage/raft/snapshot-auto/config/{name}"},
		},
		"vault_raft_autopilot": {
			Resource:      updateSchemaResource(raftAutopilotConfigResource()),
			PathInventory: []string{"/sys/storage/raft/autopilot/configuration"},
		},
		"vault_kmip_secret_backend": {
			Resource:      updateSchemaResource(kmipSecretBackendResource()),
			PathInventory: []string{"/kmip/config"},
		},
		"vault_kmip_secret_scope": {
			Resource:      updateSchemaResource(kmipSecretScopeResource()),
			PathInventory: []string{"/kmip/scope/{scope}"},
		},
		"vault_kmip_secret_role": {
			Resource:      updateSchemaResource(kmipSecretRoleResource()),
			PathInventory: []string{"/kmip/scope/{scope}/role/{role}"},
		},
		"vault_identity_oidc_scope": {
			Resource:      updateSchemaResource(identityOIDCScopeResource()),
			PathInventory: []string{"/identity/oidc/scope/{scope}"},
		},
		"vault_identity_oidc_assignment": {
			Resource:      updateSchemaResource(identityOIDCAssignmentResource()),
			PathInventory: []string{"/identity/oidc/assignment/{name}"},
		},
		"vault_identity_oidc_client": {
			Resource:      updateSchemaResource(identityOIDCClientResource()),
			PathInventory: []string{"/identity/oidc/client/{name}"},
		},
		"vault_identity_oidc_provider": {
			Resource:      updateSchemaResource(identityOIDCProviderResource()),
			PathInventory: []string{"/identity/oidc/provider/{name}"},
		},
<<<<<<< HEAD
		"vault_managed_keys": {
			Resource:      updateSchemaResource(managedKeysResource()),
			PathInventory: []string{"/sys/managed-keys/{type}/{name}"},
=======
		"vault_kv_secret_backend_v2": {
			Resource:      kvSecretBackendV2Resource(),
			PathInventory: []string{"/secret/data/{path}"},
		},
		"vault_kv_secret": {
			Resource:      kvSecretResource("vault_kv_secret"),
			PathInventory: []string{"/secret/{path}"},
		},
		"vault_kv_secret_v2": {
			Resource:      kvSecretV2Resource("vault_kv_secret_v2"),
			PathInventory: []string{"/secret/data/{path}"},
>>>>>>> 3e8371ce
		},
	}
)

func parse(descs map[string]*Description) (map[string]*schema.Resource, error) {
	var errs error
	resourceMap := make(map[string]*schema.Resource)
	for k, desc := range descs {
		resourceMap[k] = desc.Resource
		if len(desc.PathInventory) == 0 {
			errs = multierror.Append(errs, fmt.Errorf("%q needs its paths inventoried", k))
		}
	}
	return resourceMap, errs
}

func getNamespaceSchema() map[string]*schema.Schema {
	return map[string]*schema.Schema{
		consts.FieldNamespace: {
			Type:         schema.TypeString,
			Optional:     true,
			ForceNew:     true,
			Description:  "Target namespace. (requires Enterprise)",
			ValidateFunc: validateNoLeadingTrailingSlashes,
		},
	}
}

func mustAddSchema(r *schema.Resource, m map[string]*schema.Schema) {
	for k, s := range m {
		if _, ok := r.Schema[k]; ok {
			panic(fmt.Sprintf("cannot add schema field %q,  already exists in the Schema map", k))
		}

		r.Schema[k] = s
	}
}

func updateSchemaResource(r *schema.Resource) *schema.Resource {
	mustAddSchema(r, getNamespaceSchema())

	return r
}<|MERGE_RESOLUTION|>--- conflicted
+++ resolved
@@ -305,23 +305,23 @@
 			PathInventory: []string{"/identity/oidc/provider/{name}/.well-known/openid-configuration"},
 		},
 		"vault_kv_secret": {
-			Resource:      kvSecretDataSource(),
+			Resource:      updateSchemaResource(kvSecretDataSource()),
 			PathInventory: []string{"/secret/{path}"},
 		},
 		"vault_kv_secret_v2": {
-			Resource:      kvSecretV2DataSource(),
+			Resource:      updateSchemaResource(kvSecretV2DataSource()),
 			PathInventory: []string{"/secret/data/{path}/?version={version}}"},
 		},
 		"vault_kv_secrets_list": {
-			Resource:      kvSecretListDataSource(),
+			Resource:      updateSchemaResource(kvSecretListDataSource()),
 			PathInventory: []string{"/secret/{path}/?list=true"},
 		},
 		"vault_kv_secrets_list_v2": {
-			Resource:      kvSecretListDataSourceV2(),
+			Resource:      updateSchemaResource(kvSecretListDataSourceV2()),
 			PathInventory: []string{"/secret/metadata/{path}/?list=true"},
 		},
 		"vault_kv_secret_subkeys_v2": {
-			Resource:      kvSecretSubkeysV2DataSource(),
+			Resource:      updateSchemaResource(kvSecretSubkeysV2DataSource()),
 			PathInventory: []string{"/secret/subkeys/{path}"},
 		},
 	}
@@ -768,23 +768,21 @@
 			Resource:      updateSchemaResource(identityOIDCProviderResource()),
 			PathInventory: []string{"/identity/oidc/provider/{name}"},
 		},
-<<<<<<< HEAD
+		"vault_kv_secret_backend_v2": {
+			Resource:      updateSchemaResource(kvSecretBackendV2Resource()),
+			PathInventory: []string{"/secret/data/{path}"},
+		},
+		"vault_kv_secret": {
+			Resource:      updateSchemaResource(kvSecretResource("vault_kv_secret")),
+			PathInventory: []string{"/secret/{path}"},
+		},
+		"vault_kv_secret_v2": {
+			Resource:      updateSchemaResource(kvSecretV2Resource("vault_kv_secret_v2")),
+			PathInventory: []string{"/secret/data/{path}"},
+		},
 		"vault_managed_keys": {
 			Resource:      updateSchemaResource(managedKeysResource()),
 			PathInventory: []string{"/sys/managed-keys/{type}/{name}"},
-=======
-		"vault_kv_secret_backend_v2": {
-			Resource:      kvSecretBackendV2Resource(),
-			PathInventory: []string{"/secret/data/{path}"},
-		},
-		"vault_kv_secret": {
-			Resource:      kvSecretResource("vault_kv_secret"),
-			PathInventory: []string{"/secret/{path}"},
-		},
-		"vault_kv_secret_v2": {
-			Resource:      kvSecretV2Resource("vault_kv_secret_v2"),
-			PathInventory: []string{"/secret/data/{path}"},
->>>>>>> 3e8371ce
 		},
 	}
 )
