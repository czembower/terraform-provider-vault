package vault

import (
	"fmt"
	"io/ioutil"
	"log"
	"strings"

	"github.com/hashicorp/terraform/helper/logging"
	"github.com/hashicorp/terraform/helper/schema"
	"github.com/hashicorp/terraform/terraform"
	"github.com/hashicorp/vault/api"
	"github.com/mitchellh/go-homedir"
)

func Provider() terraform.ResourceProvider {
	return &schema.Provider{
		Schema: map[string]*schema.Schema{
			"address": &schema.Schema{
				Type:        schema.TypeString,
				Required:    true,
				DefaultFunc: schema.EnvDefaultFunc("VAULT_ADDR", nil),
				Description: "URL of the root of the target Vault server.",
			},
			"token": &schema.Schema{
				Type:        schema.TypeString,
				Required:    true,
				DefaultFunc: schema.EnvDefaultFunc("VAULT_TOKEN", ""),
				Description: "Token to use to authenticate to Vault.",
			},
			"ca_cert_file": &schema.Schema{
				Type:        schema.TypeString,
				Optional:    true,
				DefaultFunc: schema.EnvDefaultFunc("VAULT_CACERT", ""),
				Description: "Path to a CA certificate file to validate the server's certificate.",
			},
			"ca_cert_dir": &schema.Schema{
				Type:        schema.TypeString,
				Optional:    true,
				DefaultFunc: schema.EnvDefaultFunc("VAULT_CAPATH", ""),
				Description: "Path to directory containing CA certificate files to validate the server's certificate.",
			},
			"client_auth": &schema.Schema{
				Type:        schema.TypeList,
				Optional:    true,
				Description: "Client authentication credentials.",
				Elem: &schema.Resource{
					Schema: map[string]*schema.Schema{
						"cert_file": &schema.Schema{
							Type:        schema.TypeString,
							Required:    true,
							DefaultFunc: schema.EnvDefaultFunc("VAULT_CLIENT_CERT", ""),
							Description: "Path to a file containing the client certificate.",
						},
						"key_file": &schema.Schema{
							Type:        schema.TypeString,
							Required:    true,
							DefaultFunc: schema.EnvDefaultFunc("VAULT_CLIENT_KEY", ""),
							Description: "Path to a file containing the private key that the certificate was issued for.",
						},
					},
				},
			},
			"skip_tls_verify": &schema.Schema{
				Type:        schema.TypeBool,
				Optional:    true,
				DefaultFunc: schema.EnvDefaultFunc("VAULT_SKIP_VERIFY", ""),
				Description: "Set this to true only if the target Vault server is an insecure development instance.",
			},
			"max_lease_ttl_seconds": &schema.Schema{
				Type:     schema.TypeInt,
				Optional: true,

				// Default is 20min, which is intended to be enough time for
				// a reasonable Terraform run can complete but not
				// significantly longer, so that any leases are revoked shortly
				// after Terraform has finished running.
				DefaultFunc: schema.EnvDefaultFunc("TERRAFORM_VAULT_MAX_TTL", 1200),

				Description: "Maximum TTL for secret leases requested by this provider",
			},
		},

		ConfigureFunc: providerConfigure,

		DataSourcesMap: map[string]*schema.Resource{
			"vault_aws_access_credentials": awsAccessCredentialsDataSource(),
			"vault_generic_secret":         genericSecretDataSource(),
		},

		ResourcesMap: map[string]*schema.Resource{
<<<<<<< HEAD
			"vault_approle_auth_backend_login":          approleAuthBackendLoginResource(),
			"vault_approle_auth_backend_role":           approleAuthBackendRoleResource(),
			"vault_approle_auth_backend_role_secret_id": approleAuthBackendRoleSecretIDResource(),
			"vault_auth_backend":                        authBackendResource(),
			"vault_aws_auth_backend_cert":               awsAuthBackendCertResource(),
			"vault_aws_auth_backend_client":             awsAuthBackendClientResource(),
			"vault_aws_auth_backend_role":               awsAuthBackendRoleResource(),
			"vault_aws_auth_backend_sts_role":           awsAuthBackendSTSRoleResource(),
			"vault_aws_secret_backend":                  awsSecretBackendResource(),
			"vault_aws_secret_backend_role":             awsSecretBackendRoleResource(),
			"vault_generic_secret":                      genericSecretResource(),
			"vault_policy":                              policyResource(),
			"vault_mount":                               mountResource(),
=======
			"vault_auth_backend":              authBackendResource(),
			"vault_aws_auth_backend_cert":     awsAuthBackendCertResource(),
			"vault_aws_auth_backend_client":   awsAuthBackendClientResource(),
			"vault_aws_auth_backend_login":    awsAuthBackendLoginResource(),
			"vault_aws_auth_backend_role":     awsAuthBackendRoleResource(),
			"vault_aws_auth_backend_sts_role": awsAuthBackendSTSRoleResource(),
			"vault_aws_secret_backend":        awsSecretBackendResource(),
			"vault_aws_secret_backend_role":   awsSecretBackendRoleResource(),
			"vault_generic_secret":            genericSecretResource(),
			"vault_policy":                    policyResource(),
			"vault_mount":                     mountResource(),
>>>>>>> ea692b7c
		},
	}
}

func providerConfigure(d *schema.ResourceData) (interface{}, error) {
	config := api.DefaultConfig()
	config.Address = d.Get("address").(string)

	clientAuthI := d.Get("client_auth").([]interface{})
	if len(clientAuthI) > 1 {
		return nil, fmt.Errorf("client_auth block may appear only once")
	}

	clientAuthCert := ""
	clientAuthKey := ""
	if len(clientAuthI) == 1 {
		clientAuth := clientAuthI[0].(map[string]interface{})
		clientAuthCert = clientAuth["cert_file"].(string)
		clientAuthKey = clientAuth["key_file"].(string)
	}

	err := config.ConfigureTLS(&api.TLSConfig{
		CACert:   d.Get("ca_cert_file").(string),
		CAPath:   d.Get("ca_cert_dir").(string),
		Insecure: d.Get("skip_tls_verify").(bool),

		ClientCert: clientAuthCert,
		ClientKey:  clientAuthKey,
	})
	if err != nil {
		return nil, fmt.Errorf("failed to configure TLS for Vault API: %s", err)
	}

	config.HttpClient.Transport = logging.NewTransport("Vault", config.HttpClient.Transport)

	client, err := api.NewClient(config)
	if err != nil {
		return nil, fmt.Errorf("failed to configure Vault API: %s", err)
	}

	token := d.Get("token").(string)
	if token == "" {
		// Use the vault CLI's token, if present.
		homePath, err := homedir.Dir()
		if err != nil {
			return nil, fmt.Errorf("Can't find home directory when looking for ~/.vault-token: %s", err)
		}
		tokenBytes, err := ioutil.ReadFile(homePath + "/.vault-token")
		if err != nil {
			return nil, fmt.Errorf("No vault token found: %s", err)
		}

		token = strings.TrimSpace(string(tokenBytes))
	}

	// In order to enforce our relatively-short lease TTL, we derive a
	// temporary child token that inherits all of the policies of the
	// token we were given but expires after max_lease_ttl_seconds.
	//
	// The intent here is that Terraform will need to re-fetch any
	// secrets on each run and so we limit the exposure risk of secrets
	// that end up stored in the Terraform state, assuming that they are
	// credentials that Vault is able to revoke.
	//
	// Caution is still required with state files since not all secrets
	// can explicitly be revoked, and this limited scope won't apply to
	// any secrets that are *written* by Terraform to Vault.

	client.SetToken(token)
	renewable := false
	childTokenLease, err := client.Auth().Token().Create(&api.TokenCreateRequest{
		DisplayName:    "terraform",
		TTL:            fmt.Sprintf("%ds", d.Get("max_lease_ttl_seconds").(int)),
		ExplicitMaxTTL: fmt.Sprintf("%ds", d.Get("max_lease_ttl_seconds").(int)),
		Renewable:      &renewable,
	})
	if err != nil {
		return nil, fmt.Errorf("failed to create limited child token: %s", err)
	}

	childToken := childTokenLease.Auth.ClientToken
	policies := childTokenLease.Auth.Policies

	log.Printf("[INFO] Using Vault token with the following policies: %s", strings.Join(policies, ", "))

	client.SetToken(childToken)

	return client, nil
}<|MERGE_RESOLUTION|>--- conflicted
+++ resolved
@@ -89,13 +89,13 @@
 		},
 
 		ResourcesMap: map[string]*schema.Resource{
-<<<<<<< HEAD
 			"vault_approle_auth_backend_login":          approleAuthBackendLoginResource(),
 			"vault_approle_auth_backend_role":           approleAuthBackendRoleResource(),
 			"vault_approle_auth_backend_role_secret_id": approleAuthBackendRoleSecretIDResource(),
 			"vault_auth_backend":                        authBackendResource(),
 			"vault_aws_auth_backend_cert":               awsAuthBackendCertResource(),
 			"vault_aws_auth_backend_client":             awsAuthBackendClientResource(),
+			"vault_aws_auth_backend_login":              awsAuthBackendLoginResource(),
 			"vault_aws_auth_backend_role":               awsAuthBackendRoleResource(),
 			"vault_aws_auth_backend_sts_role":           awsAuthBackendSTSRoleResource(),
 			"vault_aws_secret_backend":                  awsSecretBackendResource(),
@@ -103,19 +103,6 @@
 			"vault_generic_secret":                      genericSecretResource(),
 			"vault_policy":                              policyResource(),
 			"vault_mount":                               mountResource(),
-=======
-			"vault_auth_backend":              authBackendResource(),
-			"vault_aws_auth_backend_cert":     awsAuthBackendCertResource(),
-			"vault_aws_auth_backend_client":   awsAuthBackendClientResource(),
-			"vault_aws_auth_backend_login":    awsAuthBackendLoginResource(),
-			"vault_aws_auth_backend_role":     awsAuthBackendRoleResource(),
-			"vault_aws_auth_backend_sts_role": awsAuthBackendSTSRoleResource(),
-			"vault_aws_secret_backend":        awsSecretBackendResource(),
-			"vault_aws_secret_backend_role":   awsSecretBackendRoleResource(),
-			"vault_generic_secret":            genericSecretResource(),
-			"vault_policy":                    policyResource(),
-			"vault_mount":                     mountResource(),
->>>>>>> ea692b7c
 		},
 	}
 }
