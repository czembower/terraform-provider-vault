--- conflicted
+++ resolved
@@ -98,10 +98,7 @@
 			"vault_aws_secret_backend":                 awsSecretBackendResource(),
 			"vault_aws_secret_backend_role":            awsSecretBackendRoleResource(),
 			"vault_database_secret_backend_connection": databaseSecretBackendConnectionResource(),
-<<<<<<< HEAD
-=======
 			"vault_database_secret_backend_role":       databaseSecretBackendRoleResource(),
->>>>>>> 0969797b
 			"vault_generic_secret":                     genericSecretResource(),
 			"vault_policy":                             policyResource(),
 			"vault_mount":                              mountResource(),
