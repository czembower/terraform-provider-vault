{
	"comment": "",
	"ignore": "appengine test github.com/hashicorp/nomad/ github.com/hashicorp/terraform/backend",
	"package": [
		{
			"checksumSHA1": "FIL83loX9V9APvGQIjJpbxq53F0=",
			"path": "github.com/apparentlymart/go-cidr/cidr",
			"revision": "7e4b007599d4e2076d9a81be723b3912852dda2c",
			"revisionTime": "2017-04-18T07:21:50Z"
		},
		{
			"checksumSHA1": "+2yCNqbcf7VcavAptooQReTGiHY=",
			"path": "github.com/apparentlymart/go-rundeck-api",
			"revision": "f6af74d34d1ef69a511c59173876fc1174c11f0d",
			"revisionTime": "2016-08-26T14:30:32Z"
		},
		{
			"checksumSHA1": "fFU9OeM0pKWGL3D+Fa3PmHSjjLg=",
			"path": "github.com/aws/aws-sdk-go/aws",
			"revision": "be4fa13e47938e4801fada8c8ca3d1867ad3dcb3",
			"revisionTime": "2017-06-02T18:54:01Z",
			"version": "v1.8.34",
			"versionExact": "v1.8.34"
		},
		{
			"checksumSHA1": "Y9W+4GimK4Fuxq+vyIskVYFRnX4=",
			"path": "github.com/aws/aws-sdk-go/aws/awserr",
			"revision": "be4fa13e47938e4801fada8c8ca3d1867ad3dcb3",
			"revisionTime": "2017-06-02T18:54:01Z",
			"version": "v1.8.34",
			"versionExact": "v1.8.34"
		},
		{
			"checksumSHA1": "yyYr41HZ1Aq0hWc3J5ijXwYEcac=",
			"path": "github.com/aws/aws-sdk-go/aws/awsutil",
			"revision": "be4fa13e47938e4801fada8c8ca3d1867ad3dcb3",
			"revisionTime": "2017-06-02T18:54:01Z",
			"version": "v1.8.34",
			"versionExact": "v1.8.34"
		},
		{
			"checksumSHA1": "gcA6wFbLBJLLO/6g+AH9QoQQX1U=",
			"path": "github.com/aws/aws-sdk-go/aws/client",
			"revision": "be4fa13e47938e4801fada8c8ca3d1867ad3dcb3",
			"revisionTime": "2017-06-02T18:54:01Z",
			"version": "v1.8.34",
			"versionExact": "v1.8.34"
		},
		{
			"checksumSHA1": "ieAJ+Cvp/PKv1LpUEnUXpc3OI6E=",
			"path": "github.com/aws/aws-sdk-go/aws/client/metadata",
			"revision": "be4fa13e47938e4801fada8c8ca3d1867ad3dcb3",
			"revisionTime": "2017-06-02T18:54:01Z",
			"version": "v1.8.34",
			"versionExact": "v1.8.34"
		},
		{
			"checksumSHA1": "7/8j/q0TWtOgXyvEcv4B2Dhl00o=",
			"path": "github.com/aws/aws-sdk-go/aws/corehandlers",
			"revision": "be4fa13e47938e4801fada8c8ca3d1867ad3dcb3",
			"revisionTime": "2017-06-02T18:54:01Z",
			"version": "v1.8.34",
			"versionExact": "v1.8.34"
		},
		{
			"checksumSHA1": "Y+cPwQL0dZMyqp3wI+KJWmA9KQ8=",
			"path": "github.com/aws/aws-sdk-go/aws/credentials",
			"revision": "be4fa13e47938e4801fada8c8ca3d1867ad3dcb3",
			"revisionTime": "2017-06-02T18:54:01Z",
			"version": "v1.8.34",
			"versionExact": "v1.8.34"
		},
		{
			"checksumSHA1": "u3GOAJLmdvbuNUeUEcZSEAOeL/0=",
			"path": "github.com/aws/aws-sdk-go/aws/credentials/ec2rolecreds",
			"revision": "be4fa13e47938e4801fada8c8ca3d1867ad3dcb3",
			"revisionTime": "2017-06-02T18:54:01Z",
			"version": "v1.8.34",
			"versionExact": "v1.8.34"
		},
		{
			"checksumSHA1": "NUJUTWlc1sV8b7WjfiYc4JZbXl0=",
			"path": "github.com/aws/aws-sdk-go/aws/credentials/endpointcreds",
			"revision": "be4fa13e47938e4801fada8c8ca3d1867ad3dcb3",
			"revisionTime": "2017-06-02T18:54:01Z",
			"version": "v1.8.34",
			"versionExact": "v1.8.34"
		},
		{
			"checksumSHA1": "JEYqmF83O5n5bHkupAzA6STm0no=",
			"path": "github.com/aws/aws-sdk-go/aws/credentials/stscreds",
			"revision": "be4fa13e47938e4801fada8c8ca3d1867ad3dcb3",
			"revisionTime": "2017-06-02T18:54:01Z",
			"version": "v1.8.34",
			"versionExact": "v1.8.34"
		},
		{
			"checksumSHA1": "ZdtYh3ZHSgP/WEIaqwJHTEhpkbs=",
			"path": "github.com/aws/aws-sdk-go/aws/defaults",
			"revision": "be4fa13e47938e4801fada8c8ca3d1867ad3dcb3",
			"revisionTime": "2017-06-02T18:54:01Z",
			"version": "v1.8.34",
			"versionExact": "v1.8.34"
		},
		{
			"checksumSHA1": "/EXbk/z2TWjWc1Hvb4QYs3Wmhb8=",
			"path": "github.com/aws/aws-sdk-go/aws/ec2metadata",
			"revision": "be4fa13e47938e4801fada8c8ca3d1867ad3dcb3",
			"revisionTime": "2017-06-02T18:54:01Z",
			"version": "v1.8.34",
			"versionExact": "v1.8.34"
		},
		{
			"checksumSHA1": "vaHB7ND2ZMMwBwrdT0KJUKT1VaM=",
			"path": "github.com/aws/aws-sdk-go/aws/endpoints",
			"revision": "be4fa13e47938e4801fada8c8ca3d1867ad3dcb3",
			"revisionTime": "2017-06-02T18:54:01Z",
			"version": "v1.8.34",
			"versionExact": "v1.8.34"
		},
		{
			"checksumSHA1": "Utpqcq3J2hqoaKEsjI7kDF9bUkg=",
			"path": "github.com/aws/aws-sdk-go/aws/request",
			"revision": "be4fa13e47938e4801fada8c8ca3d1867ad3dcb3",
			"revisionTime": "2017-06-02T18:54:01Z",
			"version": "v1.8.34",
			"versionExact": "v1.8.34"
		},
		{
			"checksumSHA1": "Y20DEtMtbfE9qTtmoi2NYV1x7aA=",
			"path": "github.com/aws/aws-sdk-go/aws/session",
			"revision": "be4fa13e47938e4801fada8c8ca3d1867ad3dcb3",
			"revisionTime": "2017-06-02T18:54:01Z",
			"version": "v1.8.34",
			"versionExact": "v1.8.34"
		},
		{
			"checksumSHA1": "SvIsunO8D9MEKbetMENA4WRnyeE=",
			"path": "github.com/aws/aws-sdk-go/aws/signer/v4",
			"revision": "be4fa13e47938e4801fada8c8ca3d1867ad3dcb3",
			"revisionTime": "2017-06-02T18:54:01Z",
			"version": "v1.8.34",
			"versionExact": "v1.8.34"
		},
		{
			"checksumSHA1": "04ypv4x12l4q0TksA1zEVsmgpvw=",
			"path": "github.com/aws/aws-sdk-go/internal/shareddefaults",
			"revision": "be4fa13e47938e4801fada8c8ca3d1867ad3dcb3",
			"revisionTime": "2017-06-02T18:54:01Z",
			"version": "v1.8.34",
			"versionExact": "v1.8.34"
		},
		{
			"checksumSHA1": "wk7EyvDaHwb5qqoOP/4d3cV0708=",
			"path": "github.com/aws/aws-sdk-go/private/protocol",
			"revision": "be4fa13e47938e4801fada8c8ca3d1867ad3dcb3",
			"revisionTime": "2017-06-02T18:54:01Z",
			"version": "v1.8.34",
			"versionExact": "v1.8.34"
		},
		{
			"checksumSHA1": "ZqY5RWavBLWTo6j9xqdyBEaNFRk=",
			"path": "github.com/aws/aws-sdk-go/private/protocol/query",
			"revision": "be4fa13e47938e4801fada8c8ca3d1867ad3dcb3",
			"revisionTime": "2017-06-02T18:54:01Z",
			"version": "v1.8.34",
			"versionExact": "v1.8.34"
		},
		{
			"checksumSHA1": "Drt1JfLMa0DQEZLWrnMlTWaIcC8=",
			"path": "github.com/aws/aws-sdk-go/private/protocol/query/queryutil",
			"revision": "be4fa13e47938e4801fada8c8ca3d1867ad3dcb3",
			"revisionTime": "2017-06-02T18:54:01Z",
			"version": "v1.8.34",
			"versionExact": "v1.8.34"
		},
		{
			"checksumSHA1": "VCTh+dEaqqhog5ncy/WTt9+/gFM=",
			"path": "github.com/aws/aws-sdk-go/private/protocol/rest",
			"revision": "be4fa13e47938e4801fada8c8ca3d1867ad3dcb3",
			"revisionTime": "2017-06-02T18:54:01Z",
			"version": "v1.8.34",
			"versionExact": "v1.8.34"
		},
		{
			"checksumSHA1": "ODo+ko8D6unAxZuN1jGzMcN4QCc=",
			"path": "github.com/aws/aws-sdk-go/private/protocol/restxml",
			"revision": "be4fa13e47938e4801fada8c8ca3d1867ad3dcb3",
			"revisionTime": "2017-06-02T18:54:01Z",
			"version": "v1.8.34",
			"versionExact": "v1.8.34"
		},
		{
			"checksumSHA1": "0qYPUga28aQVkxZgBR3Z86AbGUQ=",
			"path": "github.com/aws/aws-sdk-go/private/protocol/xml/xmlutil",
			"revision": "be4fa13e47938e4801fada8c8ca3d1867ad3dcb3",
			"revisionTime": "2017-06-02T18:54:01Z",
			"version": "v1.8.34",
			"versionExact": "v1.8.34"
		},
		{
			"checksumSHA1": "a+tKLYUEM3ZftY52P2ywtIxlCxE=",
			"path": "github.com/aws/aws-sdk-go/service/iam",
			"revision": "4c984c1f412ef5c5cdbb1a3f1c6ce5e3155ca9ab",
			"revisionTime": "2017-09-22T21:25:34Z"
		},
		{
			"checksumSHA1": "krqUUMDYRN2ohYcumxZl8BTR5EQ=",
			"path": "github.com/aws/aws-sdk-go/service/s3",
			"revision": "be4fa13e47938e4801fada8c8ca3d1867ad3dcb3",
			"revisionTime": "2017-06-02T18:54:01Z",
			"version": "v1.8.34",
			"versionExact": "v1.8.34"
		},
		{
			"checksumSHA1": "VH5y62f+SDyEIqnTibiPtQ687i8=",
			"path": "github.com/aws/aws-sdk-go/service/sts",
			"revision": "be4fa13e47938e4801fada8c8ca3d1867ad3dcb3",
			"revisionTime": "2017-06-02T18:54:01Z",
			"version": "v1.8.34",
			"versionExact": "v1.8.34"
		},
		{
			"checksumSHA1": "nqw2Qn5xUklssHTubS5HDvEL9L4=",
			"path": "github.com/bgentry/go-netrc/netrc",
			"revision": "9fd32a8b3d3d3f9d43c341bfe098430e07609480",
			"revisionTime": "2014-04-22T17:41:19Z"
		},
		{
			"checksumSHA1": "OT4XN9z5k69e2RsMSpwW74B+yk4=",
			"path": "github.com/blang/semver",
			"revision": "2ee87856327ba09384cabd113bc6b5d174e9ec0f",
			"revisionTime": "2017-07-27T06:48:18Z"
		},
		{
			"checksumSHA1": "dvabztWVQX8f6oMLRyv4dLH+TGY=",
			"path": "github.com/davecgh/go-spew/spew",
			"revision": "346938d642f2ec3594ed81d874461961cd0faa76",
			"revisionTime": "2016-10-29T20:57:26Z"
		},
		{
			"checksumSHA1": "40Ns85VYa4smQPcewZ7SOdfLnKU=",
			"path": "github.com/fatih/structs",
			"revision": "a720dfa8df582c51dee1b36feabb906bde1588bd",
			"revisionTime": "2017-01-03T08:10:50Z"
		},
		{
			"checksumSHA1": "BCv50o5pDkoSG3vYKOSai1Z8p3w=",
			"path": "github.com/fsouza/go-dockerclient",
			"revision": "1d4f4ae73768d3ca16a6fb964694f58dc5eba601",
			"revisionTime": "2016-04-27T17:25:47Z",
			"tree": true
		},
		{
			"checksumSHA1": "1K+xrZ1PBez190iGt5OnMtGdih4=",
			"comment": "v1.8.6",
			"path": "github.com/go-ini/ini",
			"revision": "766e555c68dc8bda90d197ee8946c37519c19409",
			"revisionTime": "2017-01-17T13:00:17Z"
		},
		{
			"checksumSHA1": "cdOCt0Yb+hdErz8NAQqayxPmRsY=",
			"path": "github.com/hashicorp/errwrap",
			"revision": "7554cd9344cec97297fa6649b055a8c98c2a1e55"
		},
		{
			"checksumSHA1": "b8F628srIitj5p7Y130xc9k0QWs=",
			"path": "github.com/hashicorp/go-cleanhttp",
			"revision": "3573b8b52aa7b37b9358d966a898feb387f62437",
			"revisionTime": "2017-02-11T01:34:15Z"
		},
		{
			"checksumSHA1": "nsL2kI426RMuq1jw15e7igFqdIY=",
			"path": "github.com/hashicorp/go-getter",
			"revision": "c3d66e76678dce180a7b452653472f949aedfbcd",
			"revisionTime": "2017-02-07T21:55:32Z"
		},
		{
			"checksumSHA1": "9J+kDr29yDrwsdu2ULzewmqGjpA=",
			"path": "github.com/hashicorp/go-getter/helper/url",
			"revision": "c3d66e76678dce180a7b452653472f949aedfbcd",
			"revisionTime": "2017-02-07T21:55:32Z"
		},
		{
			"checksumSHA1": "lrSl49G23l6NhfilxPM0XFs5rZo=",
			"path": "github.com/hashicorp/go-multierror",
			"revision": "d30f09973e19c1dfcd120b2d9c4f168e68d6b5d5"
		},
		{
			"checksumSHA1": "b0nQutPMJHeUmz4SjpreotAo6Yk=",
			"path": "github.com/hashicorp/go-plugin",
			"revision": "f72692aebca2008343a9deb06ddb4b17f7051c15",
			"revisionTime": "2017-02-17T16:27:05Z"
		},
		{
<<<<<<< HEAD
			"checksumSHA1": "s6mKR1dSKP04+A3kwSsFr/PvsOU=",
			"path": "github.com/hashicorp/go-retryablehttp",
			"revision": "3b087ef2d313afe6c55b2f511d20db04ca767075",
			"revisionTime": "2018-05-31T21:13:21Z"
=======
			"checksumSHA1": "/yKfFSspjuDzyOe/bBslrPzyfYM=",
			"path": "github.com/hashicorp/go-retryablehttp",
			"revision": "e651d75abec6fbd4f2c09508f72ae7af8a8b7171",
			"revisionTime": "2018-07-18T19:50:05Z"
>>>>>>> d5b5fc24
		},
		{
			"checksumSHA1": "A1PcINvF3UiwHRKn8UcgARgvGRs=",
			"path": "github.com/hashicorp/go-rootcerts",
			"revision": "6bb64b370b90e7ef1fa532be9e591a81c3493e00",
			"revisionTime": "2016-05-03T14:34:40Z"
		},
		{
			"checksumSHA1": "J47ySO1q0gcnmoMnir1q1loKzCk=",
			"path": "github.com/hashicorp/go-sockaddr",
			"revision": "6d291a969b86c4b633730bfc6b8b9d64c3aafed9",
			"revisionTime": "2018-03-20T11:50:54Z"
		},
		{
			"checksumSHA1": "85XUnluYJL7F55ptcwdmN8eSOsk=",
			"path": "github.com/hashicorp/go-uuid",
			"revision": "36289988d83ca270bc07c234c36f364b0dd9c9a7"
		},
		{
			"checksumSHA1": "EcZfls6vcqjasWV/nBlu+C+EFmc=",
			"path": "github.com/hashicorp/go-version",
			"revision": "e96d3840402619007766590ecea8dd7af1292276",
			"revisionTime": "2016-10-31T18:26:05Z"
		},
		{
			"checksumSHA1": "o3XZZdOnSnwQSpYw215QV75ZDeI=",
			"path": "github.com/hashicorp/hcl",
			"revision": "a4b07c25de5ff55ad3b8936cea69a79a3d95a855",
			"revisionTime": "2017-05-04T19:02:34Z"
		},
		{
			"checksumSHA1": "XQmjDva9JCGGkIecOgwtBEMCJhU=",
			"path": "github.com/hashicorp/hcl/hcl/ast",
			"revision": "a4b07c25de5ff55ad3b8936cea69a79a3d95a855",
			"revisionTime": "2017-05-04T19:02:34Z"
		},
		{
			"checksumSHA1": "teokXoyRXEJ0vZHOWBD11l5YFNI=",
			"path": "github.com/hashicorp/hcl/hcl/parser",
			"revision": "a4b07c25de5ff55ad3b8936cea69a79a3d95a855",
			"revisionTime": "2017-05-04T19:02:34Z"
		},
		{
			"checksumSHA1": "z6wdP4mRw4GVjShkNHDaOWkbxS0=",
			"path": "github.com/hashicorp/hcl/hcl/scanner",
			"revision": "a4b07c25de5ff55ad3b8936cea69a79a3d95a855",
			"revisionTime": "2017-05-04T19:02:34Z"
		},
		{
			"checksumSHA1": "oS3SCN9Wd6D8/LG0Yx1fu84a7gI=",
			"path": "github.com/hashicorp/hcl/hcl/strconv",
			"revision": "a4b07c25de5ff55ad3b8936cea69a79a3d95a855",
			"revisionTime": "2017-05-04T19:02:34Z"
		},
		{
			"checksumSHA1": "c6yprzj06ASwCo18TtbbNNBHljA=",
			"path": "github.com/hashicorp/hcl/hcl/token",
			"revision": "a4b07c25de5ff55ad3b8936cea69a79a3d95a855",
			"revisionTime": "2017-05-04T19:02:34Z"
		},
		{
			"checksumSHA1": "PwlfXt7mFS8UYzWxOK5DOq0yxS0=",
			"path": "github.com/hashicorp/hcl/json/parser",
			"revision": "a4b07c25de5ff55ad3b8936cea69a79a3d95a855",
			"revisionTime": "2017-05-04T19:02:34Z"
		},
		{
			"checksumSHA1": "YdvFsNOMSWMLnY6fcliWQa0O5Fw=",
			"path": "github.com/hashicorp/hcl/json/scanner",
			"revision": "a4b07c25de5ff55ad3b8936cea69a79a3d95a855",
			"revisionTime": "2017-05-04T19:02:34Z"
		},
		{
			"checksumSHA1": "fNlXQCQEnb+B3k5UDL/r15xtSJY=",
			"path": "github.com/hashicorp/hcl/json/token",
			"revision": "a4b07c25de5ff55ad3b8936cea69a79a3d95a855",
			"revisionTime": "2017-05-04T19:02:34Z"
		},
		{
			"checksumSHA1": "M09yxoBoCEtG7EcHR8aEWLzMMJc=",
			"path": "github.com/hashicorp/hil",
			"revision": "fac2259da677551de1fb92b844c4d020a38d8468",
			"revisionTime": "2017-05-12T21:33:05Z"
		},
		{
			"checksumSHA1": "0S0KeBcfqVFYBPeZkuJ4fhQ5mCA=",
			"path": "github.com/hashicorp/hil/ast",
			"revision": "fac2259da677551de1fb92b844c4d020a38d8468",
			"revisionTime": "2017-05-12T21:33:05Z"
		},
		{
			"checksumSHA1": "P5PZ3k7SmqWmxgJ8Q0gLzeNpGhE=",
			"path": "github.com/hashicorp/hil/parser",
			"revision": "fac2259da677551de1fb92b844c4d020a38d8468",
			"revisionTime": "2017-05-12T21:33:05Z"
		},
		{
			"checksumSHA1": "DC1k5kOua4oFqmo+JRt0YzfP44o=",
			"path": "github.com/hashicorp/hil/scanner",
			"revision": "fac2259da677551de1fb92b844c4d020a38d8468",
			"revisionTime": "2017-05-12T21:33:05Z"
		},
		{
			"checksumSHA1": "vt+P9D2yWDO3gdvdgCzwqunlhxU=",
			"path": "github.com/hashicorp/logutils",
			"revision": "0dc08b1671f34c4250ce212759ebd880f743d883",
			"revisionTime": "2015-06-09T07:04:31Z"
		},
		{
			"checksumSHA1": "KPrCMDPNcLmO7K6xPcJSl86LwPk=",
			"path": "github.com/hashicorp/terraform/config",
			"revision": "2041053ee9444fa8175a298093b55a89586a1823",
			"revisionTime": "2017-08-02T18:39:14Z",
			"version": "v0.10.0",
			"versionExact": "v0.10.0"
		},
		{
			"checksumSHA1": "uPCJ6seQo9kvoNSfwNWKX9KzVMk=",
			"path": "github.com/hashicorp/terraform/config/module",
			"revision": "2041053ee9444fa8175a298093b55a89586a1823",
			"revisionTime": "2017-08-02T18:39:14Z",
			"version": "v0.10.0",
			"versionExact": "v0.10.0"
		},
		{
			"checksumSHA1": "w+l+UGTmwYNJ+L0p2vTd6+yqjok=",
			"path": "github.com/hashicorp/terraform/dag",
			"revision": "2041053ee9444fa8175a298093b55a89586a1823",
			"revisionTime": "2017-08-02T18:39:14Z",
			"version": "v0.10.0",
			"versionExact": "v0.10.0"
		},
		{
			"checksumSHA1": "P8gNPDuOzmiK4Lz9xG7OBy4Rlm8=",
			"path": "github.com/hashicorp/terraform/flatmap",
			"revision": "2041053ee9444fa8175a298093b55a89586a1823",
			"revisionTime": "2017-08-02T18:39:14Z",
			"version": "v0.10.0",
			"versionExact": "v0.10.0"
		},
		{
			"checksumSHA1": "zx5DLo5aV0xDqxGTzSibXg7HHAA=",
			"path": "github.com/hashicorp/terraform/helper/acctest",
			"revision": "b6a464c5214d1378b74cf683c51feb876791e155",
			"revisionTime": "2017-08-22T18:47:30Z"
		},
		{
			"checksumSHA1": "uT6Q9RdSRAkDjyUgQlJ2XKJRab4=",
			"path": "github.com/hashicorp/terraform/helper/config",
			"revision": "2041053ee9444fa8175a298093b55a89586a1823",
			"revisionTime": "2017-08-02T18:39:14Z",
			"version": "v0.10.0",
			"versionExact": "v0.10.0"
		},
		{
			"checksumSHA1": "Vbo55GDzPgG/L/+W2pcvDhxrPZc=",
			"path": "github.com/hashicorp/terraform/helper/experiment",
			"revision": "2041053ee9444fa8175a298093b55a89586a1823",
			"revisionTime": "2017-08-02T18:39:14Z",
			"version": "v0.10.0",
			"versionExact": "v0.10.0"
		},
		{
			"checksumSHA1": "BmIPKTr0zDutSJdyq7pYXrK1I3E=",
			"path": "github.com/hashicorp/terraform/helper/hashcode",
			"revision": "2041053ee9444fa8175a298093b55a89586a1823",
			"revisionTime": "2017-08-02T18:39:14Z",
			"version": "v0.10.0",
			"versionExact": "v0.10.0"
		},
		{
			"checksumSHA1": "B267stWNQd0/pBTXHfI/tJsxzfc=",
			"path": "github.com/hashicorp/terraform/helper/hilmapstructure",
			"revision": "2041053ee9444fa8175a298093b55a89586a1823",
			"revisionTime": "2017-08-02T18:39:14Z",
			"version": "v0.10.0",
			"versionExact": "v0.10.0"
		},
		{
			"checksumSHA1": "2wJa9F3BGlbe2DNqH5lb5POayRI=",
			"path": "github.com/hashicorp/terraform/helper/logging",
			"revision": "2041053ee9444fa8175a298093b55a89586a1823",
			"revisionTime": "2017-08-02T18:39:14Z",
			"version": "v0.10.0",
			"versionExact": "v0.10.0"
		},
		{
			"checksumSHA1": "dhU2woQaSEI2OnbYLdkHxf7/nu8=",
			"path": "github.com/hashicorp/terraform/helper/resource",
			"revision": "2041053ee9444fa8175a298093b55a89586a1823",
			"revisionTime": "2017-08-02T18:39:14Z",
			"version": "v0.10.0",
			"versionExact": "v0.10.0"
		},
		{
			"checksumSHA1": "juS4uWVIFt4ANQBvZ2j8mawtjlY=",
			"path": "github.com/hashicorp/terraform/helper/schema",
			"revision": "f6d16263a0389cfea95266d9e0072ccfc2bd4bf0",
			"revisionTime": "2017-08-15T21:50:02Z",
			"version": "v0.10.1",
			"versionExact": "v0.10.1"
		},
		{
			"checksumSHA1": "1yCGh/Wl4H4ODBBRmIRFcV025b0=",
			"path": "github.com/hashicorp/terraform/helper/shadow",
			"revision": "2041053ee9444fa8175a298093b55a89586a1823",
			"revisionTime": "2017-08-02T18:39:14Z",
			"version": "v0.10.0",
			"versionExact": "v0.10.0"
		},
		{
			"checksumSHA1": "Fzbv+N7hFXOtrR6E7ZcHT3jEE9s=",
			"path": "github.com/hashicorp/terraform/helper/structure",
			"revision": "8ba8fc79c106dee098c625f4c40cd53d73660a92",
			"revisionTime": "2017-10-02T18:46:49Z"
		},
		{
			"checksumSHA1": "jdwWpJZbTSU87GUlwLTuf6FwpmE=",
			"path": "github.com/hashicorp/terraform/helper/validation",
			"revision": "8ba8fc79c106dee098c625f4c40cd53d73660a92",
			"revisionTime": "2017-10-02T18:46:49Z"
		},
		{
			"checksumSHA1": "yFWmdS6yEJZpRJzUqd/mULqCYGk=",
			"path": "github.com/hashicorp/terraform/moduledeps",
			"revision": "5bcc1bae5925f44208a83279b6d4d250da01597b",
			"revisionTime": "2017-08-09T21:54:59Z"
		},
		{
			"checksumSHA1": "4ODNVUds3lyBf7gV02X1EeYR4GA=",
			"path": "github.com/hashicorp/terraform/plugin",
			"revision": "2041053ee9444fa8175a298093b55a89586a1823",
			"revisionTime": "2017-08-02T18:39:14Z",
			"version": "v0.10.0",
			"versionExact": "v0.10.0"
		},
		{
			"checksumSHA1": "mujz3BDg1X82ynvJncCFUT6/7XI=",
			"path": "github.com/hashicorp/terraform/plugin/discovery",
			"revision": "2041053ee9444fa8175a298093b55a89586a1823",
			"revisionTime": "2017-08-02T18:39:14Z",
			"version": "v0.10.0",
			"versionExact": "v0.10.0"
		},
		{
			"checksumSHA1": "ksfNQjZs/6llziARojABd6iuvdw=",
			"path": "github.com/hashicorp/terraform/terraform",
			"revision": "2041053ee9444fa8175a298093b55a89586a1823",
			"revisionTime": "2017-08-02T18:39:14Z",
			"version": "v0.10.0",
			"versionExact": "v0.10.0"
		},
		{
<<<<<<< HEAD
			"checksumSHA1": "LYQZ+o7zJCda/6LibdN0spFco34=",
			"path": "github.com/hashicorp/vault/api",
			"revision": "52a6ea3937690b851baae4dec6e4a9553f20937d",
			"revisionTime": "2018-07-03T12:28:43Z"
=======
			"checksumSHA1": "Agqmy6rgChDCY8deGHJYANp2Jm4=",
			"path": "github.com/hashicorp/vault",
			"revision": "8575f8fedcf8f5a6eb2b4701cb527b99574b5286",
			"revisionTime": "2018-09-06T17:45:45Z",
			"version": "v0.11.1",
			"versionExact": "v0.11.1"
		},
		{
			"checksumSHA1": "LYQZ+o7zJCda/6LibdN0spFco34=",
			"path": "github.com/hashicorp/vault/api",
			"revision": "533003e27840d9646cb4e7d23b3a113895da1dd0",
			"revisionTime": "2018-06-20T14:55:40Z"
>>>>>>> d5b5fc24
		},
		{
			"checksumSHA1": "ft77GtqeZEeCXioGpF/s6DlGm/U=",
			"path": "github.com/hashicorp/vault/helper/compressutil",
			"revision": "9a60bf2a50e4dd1ba4b929a3ccf8072435cbdd0a",
			"revisionTime": "2016-10-29T21:01:49Z"
		},
		{
			"checksumSHA1": "RlqPBLOexQ0jj6jomhiompWKaUg=",
			"path": "github.com/hashicorp/vault/helper/hclutil",
			"revision": "52a6ea3937690b851baae4dec6e4a9553f20937d",
			"revisionTime": "2018-07-03T12:28:43Z"
		},
		{
			"checksumSHA1": "yUiSTPf0QUuL2r/81sjuytqBoeQ=",
			"path": "github.com/hashicorp/vault/helper/jsonutil",
			"revision": "9a60bf2a50e4dd1ba4b929a3ccf8072435cbdd0a",
			"revisionTime": "2016-10-29T21:01:49Z"
		},
		{
			"checksumSHA1": "zPHu2orsbQqIuiuQ/8elJIUR2Po=",
			"path": "github.com/hashicorp/vault/helper/parseutil",
			"revision": "52a6ea3937690b851baae4dec6e4a9553f20937d",
			"revisionTime": "2018-07-03T12:28:43Z"
		},
		{
			"checksumSHA1": "iwXQDzHqTFsjJW2ehYae0oLo2Ts=",
			"path": "github.com/hashicorp/vault/helper/strutil",
			"revision": "52a6ea3937690b851baae4dec6e4a9553f20937d",
			"revisionTime": "2018-07-03T12:28:43Z"
		},
		{
			"checksumSHA1": "ZhK6IO2XN81Y+3RAjTcVm1Ic7oU=",
			"path": "github.com/hashicorp/yamux",
			"revision": "d1caa6c97c9fc1cc9e83bbe34d0603f9ff0ce8bd",
			"revisionTime": "2016-07-20T23:31:40Z"
		},
		{
			"checksumSHA1": "0ZrwvB6KoGPj2PoDNSEJwxQ6Mog=",
			"comment": "0.2.2-2-gc01cf91",
			"path": "github.com/jmespath/go-jmespath",
			"revision": "bd40a432e4c76585ef6b72d3fd96fb9b6dc7b68d",
			"revisionTime": "2016-08-03T19:07:31Z"
		},
		{
			"checksumSHA1": "guxbLo8KHHBeM0rzou4OTzzpDNs=",
			"path": "github.com/mitchellh/copystructure",
			"revision": "5af94aef99f597e6a9e1f6ac6be6ce0f3c96b49d",
			"revisionTime": "2016-10-13T19:53:42Z"
		},
		{
			"checksumSHA1": "V/quM7+em2ByJbWBLOsEwnY3j/Q=",
			"path": "github.com/mitchellh/go-homedir",
			"revision": "b8bc1bf767474819792c23f32d8286a45736f1c6",
			"revisionTime": "2016-12-03T19:45:07Z"
		},
		{
			"checksumSHA1": "xyoJKalfQwTUN1qzZGQKWYAwl0A=",
			"path": "github.com/mitchellh/hashstructure",
			"revision": "6b17d669fac5e2f71c16658d781ec3fdd3802b69"
		},
		{
			"checksumSHA1": "MlX15lJuV8DYARX5RJY8rqrSEWQ=",
			"path": "github.com/mitchellh/mapstructure",
			"revision": "53818660ed4955e899c0bcafa97299a388bd7c8e",
			"revisionTime": "2017-03-07T20:11:23Z"
		},
		{
			"checksumSHA1": "vBpuqNfSTZcAR/0tP8tNYacySGs=",
			"path": "github.com/mitchellh/reflectwalk",
			"revision": "92573fe8d000a145bfebc03a16bc22b34945867f",
			"revisionTime": "2016-10-03T17:45:16Z"
		},
		{
			"checksumSHA1": "u5s2PZ7fzCOqQX7bVPf9IJ+qNLQ=",
			"path": "github.com/rancher/go-rancher",
			"revision": "ec24b7f12fca9f78fbfcd62a0ea8bce14ade8792",
			"revisionTime": "2017-04-07T04:09:43Z"
		},
		{
			"checksumSHA1": "6JP37UqrI0H80Gpk0Y2P+KXgn5M=",
			"path": "github.com/ryanuber/go-glob",
			"revision": "256dc444b735e061061cf46c809487313d5b0065",
			"revisionTime": "2017-01-28T01:21:29Z"
		},
		{
			"checksumSHA1": "zmC8/3V4ls53DJlNTKDZwPSC/dA=",
			"path": "github.com/satori/go.uuid",
			"revision": "b061729afc07e77a8aa4fad0a2fd840958f1942a",
			"revisionTime": "2016-09-27T10:08:44Z"
		},
		{
			"checksumSHA1": "LeDiwCEvVQsZ+c+xIS2zllOZvKs=",
			"path": "github.com/sethgrid/pester",
			"revision": "4f4c0a67b6496764028e1ab9fd8dfb630282ed2f",
			"revisionTime": "2017-04-08T21:24:09Z"
		},
		{
			"checksumSHA1": "vE43s37+4CJ2CDU6TlOUOYE0K9c=",
			"path": "golang.org/x/crypto/bcrypt",
			"revision": "9477e0b78b9ac3d0b03822fd95422e2fe07627cd",
			"revisionTime": "2016-10-31T15:37:30Z"
		},
		{
			"checksumSHA1": "JsJdKXhz87gWenMwBeejTOeNE7k=",
			"path": "golang.org/x/crypto/blowfish",
			"revision": "9477e0b78b9ac3d0b03822fd95422e2fe07627cd",
			"revisionTime": "2016-10-31T15:37:30Z"
		},
		{
			"checksumSHA1": "TT1rac6kpQp2vz24m5yDGUNQ/QQ=",
			"path": "golang.org/x/crypto/cast5",
			"revision": "b176d7def5d71bdd214203491f89843ed217f420",
			"revisionTime": "2017-07-23T04:49:35Z"
		},
		{
			"checksumSHA1": "5fWrCoK7RIYvC3bLuins/Y/NZfU=",
			"origin": "github.com/hashicorp/terraform/vendor/golang.org/x/crypto/curve25519",
			"path": "golang.org/x/crypto/curve25519",
			"revision": "b6a464c5214d1378b74cf683c51feb876791e155",
			"revisionTime": "2017-08-22T18:47:30Z"
		},
		{
			"checksumSHA1": "wGb//LjBPNxYHqk+dcLo7BjPXK8=",
			"origin": "github.com/hashicorp/terraform/vendor/golang.org/x/crypto/ed25519",
			"path": "golang.org/x/crypto/ed25519",
			"revision": "b6a464c5214d1378b74cf683c51feb876791e155",
			"revisionTime": "2017-08-22T18:47:30Z"
		},
		{
			"checksumSHA1": "LXFcVx8I587SnWmKycSDEq9yvK8=",
			"origin": "github.com/hashicorp/terraform/vendor/golang.org/x/crypto/ed25519/internal/edwards25519",
			"path": "golang.org/x/crypto/ed25519/internal/edwards25519",
			"revision": "b6a464c5214d1378b74cf683c51feb876791e155",
			"revisionTime": "2017-08-22T18:47:30Z"
		},
		{
			"checksumSHA1": "IIhFTrLlmlc6lEFSitqi4aw2lw0=",
			"path": "golang.org/x/crypto/openpgp",
			"revision": "b176d7def5d71bdd214203491f89843ed217f420",
			"revisionTime": "2017-07-23T04:49:35Z"
		},
		{
			"checksumSHA1": "olOKkhrdkYQHZ0lf1orrFQPQrv4=",
			"path": "golang.org/x/crypto/openpgp/armor",
			"revision": "b176d7def5d71bdd214203491f89843ed217f420",
			"revisionTime": "2017-07-23T04:49:35Z"
		},
		{
			"checksumSHA1": "eo/KtdjieJQXH7Qy+faXFcF70ME=",
			"path": "golang.org/x/crypto/openpgp/elgamal",
			"revision": "b176d7def5d71bdd214203491f89843ed217f420",
			"revisionTime": "2017-07-23T04:49:35Z"
		},
		{
			"checksumSHA1": "rlxVSaGgqdAgwblsErxTxIfuGfg=",
			"path": "golang.org/x/crypto/openpgp/errors",
			"revision": "b176d7def5d71bdd214203491f89843ed217f420",
			"revisionTime": "2017-07-23T04:49:35Z"
		},
		{
			"checksumSHA1": "Pq88+Dgh04UdXWZN6P+bLgYnbRc=",
			"path": "golang.org/x/crypto/openpgp/packet",
			"revision": "b176d7def5d71bdd214203491f89843ed217f420",
			"revisionTime": "2017-07-23T04:49:35Z"
		},
		{
			"checksumSHA1": "s2qT4UwvzBSkzXuiuMkowif1Olw=",
			"path": "golang.org/x/crypto/openpgp/s2k",
			"revision": "b176d7def5d71bdd214203491f89843ed217f420",
			"revisionTime": "2017-07-23T04:49:35Z"
		},
		{
			"checksumSHA1": "fsrFs762jlaILyqqQImS1GfvIvw=",
			"origin": "github.com/hashicorp/terraform/vendor/golang.org/x/crypto/ssh",
			"path": "golang.org/x/crypto/ssh",
			"revision": "b6a464c5214d1378b74cf683c51feb876791e155",
			"revisionTime": "2017-08-22T18:47:30Z"
		},
		{
			"checksumSHA1": "GtamqiJoL7PGHsN454AoffBFMa8=",
			"path": "golang.org/x/net/context",
			"revision": "ed29d75add3d7c4bf7ca65aac0c6df3d1420216f",
			"revisionTime": "2018-07-01T17:08:19Z"
		},
		{
			"checksumSHA1": "vqc3a+oTUGX8PmD0TS+qQ7gmN8I=",
			"path": "golang.org/x/net/html",
			"revision": "1c05540f6879653db88113bc4a2b70aec4bd491f",
			"revisionTime": "2017-08-04T00:04:37Z"
		},
		{
			"checksumSHA1": "z79z5msRzgU48FCZxSuxfU8b4rs=",
			"path": "golang.org/x/net/html/atom",
			"revision": "1c05540f6879653db88113bc4a2b70aec4bd491f",
			"revisionTime": "2017-08-04T00:04:37Z"
		},
		{
			"checksumSHA1": "pCY4YtdNKVBYRbNvODjx8hj0hIs=",
			"path": "golang.org/x/net/http/httpguts",
<<<<<<< HEAD
			"revision": "ed29d75add3d7c4bf7ca65aac0c6df3d1420216f",
			"revisionTime": "2018-07-01T17:08:19Z"
		},
		{
			"checksumSHA1": "4dfa2vN1O6suOoM5PH8glopNsF0=",
			"path": "golang.org/x/net/http2",
			"revision": "ed29d75add3d7c4bf7ca65aac0c6df3d1420216f",
			"revisionTime": "2018-07-01T17:08:19Z"
=======
			"revision": "039a4258aec0ad3c79b905677cceeab13b296a77",
			"revisionTime": "2018-05-05T01:56:23Z"
>>>>>>> d5b5fc24
		},
		{
			"checksumSHA1": "leSW9aM30mATlWs/eeqhQQh/3eo=",
			"path": "golang.org/x/net/http2/hpack",
<<<<<<< HEAD
			"revision": "ed29d75add3d7c4bf7ca65aac0c6df3d1420216f",
			"revisionTime": "2018-07-01T17:08:19Z"
=======
			"revision": "039a4258aec0ad3c79b905677cceeab13b296a77",
			"revisionTime": "2018-05-05T01:56:23Z"
>>>>>>> d5b5fc24
		},
		{
			"checksumSHA1": "RcrB7tgYS/GMW4QrwVdMOTNqIU8=",
			"path": "golang.org/x/net/idna",
<<<<<<< HEAD
			"revision": "ed29d75add3d7c4bf7ca65aac0c6df3d1420216f",
			"revisionTime": "2018-07-01T17:08:19Z"
=======
			"revision": "26e67e76b6c3f6ce91f7c52def5af501b4e0f3a2",
			"revisionTime": "2018-09-11T21:37:47Z"
>>>>>>> d5b5fc24
		},
		{
			"checksumSHA1": "CbpjEkkOeh0fdM/V8xKDdI0AA88=",
			"path": "golang.org/x/text/secure/bidirule",
<<<<<<< HEAD
			"revision": "c0fe8dde8a10c9b32154bd9bdf080b8b3d635127",
			"revisionTime": "2018-06-28T04:21:03Z"
=======
			"revision": "905a57155faa8230500121607930ebb9dd8e139c",
			"revisionTime": "2018-09-08T17:02:15Z"
>>>>>>> d5b5fc24
		},
		{
			"checksumSHA1": "ziMb9+ANGRJSSIuxYdRbA+cDRBQ=",
			"path": "golang.org/x/text/transform",
<<<<<<< HEAD
			"revision": "c0fe8dde8a10c9b32154bd9bdf080b8b3d635127",
			"revisionTime": "2018-06-28T04:21:03Z"
		},
		{
			"checksumSHA1": "w8kDfZ1Ug+qAcVU0v8obbu3aDOY=",
			"path": "golang.org/x/text/unicode/bidi",
			"revision": "c0fe8dde8a10c9b32154bd9bdf080b8b3d635127",
			"revisionTime": "2018-06-28T04:21:03Z"
		},
		{
			"checksumSHA1": "BCNYmf4Ek93G4lk5x3ucNi/lTwA=",
			"path": "golang.org/x/text/unicode/norm",
			"revision": "c0fe8dde8a10c9b32154bd9bdf080b8b3d635127",
			"revisionTime": "2018-06-28T04:21:03Z"
=======
			"revision": "905a57155faa8230500121607930ebb9dd8e139c",
			"revisionTime": "2018-09-08T17:02:15Z"
		},
		{
			"checksumSHA1": "Qw4qdlZHCnBurAPPrSt+EKPIngM=",
			"path": "golang.org/x/text/unicode/bidi",
			"revision": "905a57155faa8230500121607930ebb9dd8e139c",
			"revisionTime": "2018-09-08T17:02:15Z"
		},
		{
			"checksumSHA1": "XJr6+rzzxASewSbC/SCStyGlmuw=",
			"path": "golang.org/x/text/unicode/norm",
			"revision": "905a57155faa8230500121607930ebb9dd8e139c",
			"revisionTime": "2018-09-08T17:02:15Z"
>>>>>>> d5b5fc24
		},
		{
			"checksumSHA1": "HoCvrd3hEhsFeBOdEw7cbcfyk50=",
			"path": "golang.org/x/time/rate",
			"revision": "fbb02b2291d28baffd63558aa44b4b56f178d650",
			"revisionTime": "2018-04-12T16:56:04Z"
		},
		{
			"checksumSHA1": "wICWAGQfZcHD2y0dHesz9R2YSiw=",
			"path": "k8s.io/kubernetes/pkg/apimachinery",
			"revision": "b0b7a323cc5a4a2019b2e9520c21c7830b7f708e",
			"revisionTime": "2017-04-03T20:32:25Z",
			"version": "v1.6.1",
			"versionExact": "v1.6.1"
		}
	],
	"rootPath": "github.com/terraform-providers/terraform-provider-vault"
}<|MERGE_RESOLUTION|>--- conflicted
+++ resolved
@@ -293,29 +293,16 @@
 			"revisionTime": "2017-02-17T16:27:05Z"
 		},
 		{
-<<<<<<< HEAD
-			"checksumSHA1": "s6mKR1dSKP04+A3kwSsFr/PvsOU=",
-			"path": "github.com/hashicorp/go-retryablehttp",
-			"revision": "3b087ef2d313afe6c55b2f511d20db04ca767075",
-			"revisionTime": "2018-05-31T21:13:21Z"
-=======
 			"checksumSHA1": "/yKfFSspjuDzyOe/bBslrPzyfYM=",
 			"path": "github.com/hashicorp/go-retryablehttp",
 			"revision": "e651d75abec6fbd4f2c09508f72ae7af8a8b7171",
 			"revisionTime": "2018-07-18T19:50:05Z"
->>>>>>> d5b5fc24
 		},
 		{
 			"checksumSHA1": "A1PcINvF3UiwHRKn8UcgARgvGRs=",
 			"path": "github.com/hashicorp/go-rootcerts",
 			"revision": "6bb64b370b90e7ef1fa532be9e591a81c3493e00",
 			"revisionTime": "2016-05-03T14:34:40Z"
-		},
-		{
-			"checksumSHA1": "J47ySO1q0gcnmoMnir1q1loKzCk=",
-			"path": "github.com/hashicorp/go-sockaddr",
-			"revision": "6d291a969b86c4b633730bfc6b8b9d64c3aafed9",
-			"revisionTime": "2018-03-20T11:50:54Z"
 		},
 		{
 			"checksumSHA1": "85XUnluYJL7F55ptcwdmN8eSOsk=",
@@ -557,12 +544,6 @@
 			"versionExact": "v0.10.0"
 		},
 		{
-<<<<<<< HEAD
-			"checksumSHA1": "LYQZ+o7zJCda/6LibdN0spFco34=",
-			"path": "github.com/hashicorp/vault/api",
-			"revision": "52a6ea3937690b851baae4dec6e4a9553f20937d",
-			"revisionTime": "2018-07-03T12:28:43Z"
-=======
 			"checksumSHA1": "Agqmy6rgChDCY8deGHJYANp2Jm4=",
 			"path": "github.com/hashicorp/vault",
 			"revision": "8575f8fedcf8f5a6eb2b4701cb527b99574b5286",
@@ -575,7 +556,6 @@
 			"path": "github.com/hashicorp/vault/api",
 			"revision": "533003e27840d9646cb4e7d23b3a113895da1dd0",
 			"revisionTime": "2018-06-20T14:55:40Z"
->>>>>>> d5b5fc24
 		},
 		{
 			"checksumSHA1": "ft77GtqeZEeCXioGpF/s6DlGm/U=",
@@ -584,28 +564,10 @@
 			"revisionTime": "2016-10-29T21:01:49Z"
 		},
 		{
-			"checksumSHA1": "RlqPBLOexQ0jj6jomhiompWKaUg=",
-			"path": "github.com/hashicorp/vault/helper/hclutil",
-			"revision": "52a6ea3937690b851baae4dec6e4a9553f20937d",
-			"revisionTime": "2018-07-03T12:28:43Z"
-		},
-		{
 			"checksumSHA1": "yUiSTPf0QUuL2r/81sjuytqBoeQ=",
 			"path": "github.com/hashicorp/vault/helper/jsonutil",
 			"revision": "9a60bf2a50e4dd1ba4b929a3ccf8072435cbdd0a",
 			"revisionTime": "2016-10-29T21:01:49Z"
-		},
-		{
-			"checksumSHA1": "zPHu2orsbQqIuiuQ/8elJIUR2Po=",
-			"path": "github.com/hashicorp/vault/helper/parseutil",
-			"revision": "52a6ea3937690b851baae4dec6e4a9553f20937d",
-			"revisionTime": "2018-07-03T12:28:43Z"
-		},
-		{
-			"checksumSHA1": "iwXQDzHqTFsjJW2ehYae0oLo2Ts=",
-			"path": "github.com/hashicorp/vault/helper/strutil",
-			"revision": "52a6ea3937690b851baae4dec6e4a9553f20937d",
-			"revisionTime": "2018-07-03T12:28:43Z"
 		},
 		{
 			"checksumSHA1": "ZhK6IO2XN81Y+3RAjTcVm1Ic7oU=",
@@ -656,12 +618,6 @@
 			"revisionTime": "2017-04-07T04:09:43Z"
 		},
 		{
-			"checksumSHA1": "6JP37UqrI0H80Gpk0Y2P+KXgn5M=",
-			"path": "github.com/ryanuber/go-glob",
-			"revision": "256dc444b735e061061cf46c809487313d5b0065",
-			"revisionTime": "2017-01-28T01:21:29Z"
-		},
-		{
 			"checksumSHA1": "zmC8/3V4ls53DJlNTKDZwPSC/dA=",
 			"path": "github.com/satori/go.uuid",
 			"revision": "b061729afc07e77a8aa4fad0a2fd840958f1942a",
@@ -756,12 +712,6 @@
 			"revisionTime": "2017-08-22T18:47:30Z"
 		},
 		{
-			"checksumSHA1": "GtamqiJoL7PGHsN454AoffBFMa8=",
-			"path": "golang.org/x/net/context",
-			"revision": "ed29d75add3d7c4bf7ca65aac0c6df3d1420216f",
-			"revisionTime": "2018-07-01T17:08:19Z"
-		},
-		{
 			"checksumSHA1": "vqc3a+oTUGX8PmD0TS+qQ7gmN8I=",
 			"path": "golang.org/x/net/html",
 			"revision": "1c05540f6879653db88113bc4a2b70aec4bd491f",
@@ -776,72 +726,30 @@
 		{
 			"checksumSHA1": "pCY4YtdNKVBYRbNvODjx8hj0hIs=",
 			"path": "golang.org/x/net/http/httpguts",
-<<<<<<< HEAD
-			"revision": "ed29d75add3d7c4bf7ca65aac0c6df3d1420216f",
-			"revisionTime": "2018-07-01T17:08:19Z"
-		},
-		{
-			"checksumSHA1": "4dfa2vN1O6suOoM5PH8glopNsF0=",
-			"path": "golang.org/x/net/http2",
-			"revision": "ed29d75add3d7c4bf7ca65aac0c6df3d1420216f",
-			"revisionTime": "2018-07-01T17:08:19Z"
-=======
 			"revision": "039a4258aec0ad3c79b905677cceeab13b296a77",
 			"revisionTime": "2018-05-05T01:56:23Z"
->>>>>>> d5b5fc24
 		},
 		{
 			"checksumSHA1": "leSW9aM30mATlWs/eeqhQQh/3eo=",
 			"path": "golang.org/x/net/http2/hpack",
-<<<<<<< HEAD
-			"revision": "ed29d75add3d7c4bf7ca65aac0c6df3d1420216f",
-			"revisionTime": "2018-07-01T17:08:19Z"
-=======
 			"revision": "039a4258aec0ad3c79b905677cceeab13b296a77",
 			"revisionTime": "2018-05-05T01:56:23Z"
->>>>>>> d5b5fc24
 		},
 		{
 			"checksumSHA1": "RcrB7tgYS/GMW4QrwVdMOTNqIU8=",
 			"path": "golang.org/x/net/idna",
-<<<<<<< HEAD
-			"revision": "ed29d75add3d7c4bf7ca65aac0c6df3d1420216f",
-			"revisionTime": "2018-07-01T17:08:19Z"
-=======
 			"revision": "26e67e76b6c3f6ce91f7c52def5af501b4e0f3a2",
 			"revisionTime": "2018-09-11T21:37:47Z"
->>>>>>> d5b5fc24
 		},
 		{
 			"checksumSHA1": "CbpjEkkOeh0fdM/V8xKDdI0AA88=",
 			"path": "golang.org/x/text/secure/bidirule",
-<<<<<<< HEAD
-			"revision": "c0fe8dde8a10c9b32154bd9bdf080b8b3d635127",
-			"revisionTime": "2018-06-28T04:21:03Z"
-=======
 			"revision": "905a57155faa8230500121607930ebb9dd8e139c",
 			"revisionTime": "2018-09-08T17:02:15Z"
->>>>>>> d5b5fc24
 		},
 		{
 			"checksumSHA1": "ziMb9+ANGRJSSIuxYdRbA+cDRBQ=",
 			"path": "golang.org/x/text/transform",
-<<<<<<< HEAD
-			"revision": "c0fe8dde8a10c9b32154bd9bdf080b8b3d635127",
-			"revisionTime": "2018-06-28T04:21:03Z"
-		},
-		{
-			"checksumSHA1": "w8kDfZ1Ug+qAcVU0v8obbu3aDOY=",
-			"path": "golang.org/x/text/unicode/bidi",
-			"revision": "c0fe8dde8a10c9b32154bd9bdf080b8b3d635127",
-			"revisionTime": "2018-06-28T04:21:03Z"
-		},
-		{
-			"checksumSHA1": "BCNYmf4Ek93G4lk5x3ucNi/lTwA=",
-			"path": "golang.org/x/text/unicode/norm",
-			"revision": "c0fe8dde8a10c9b32154bd9bdf080b8b3d635127",
-			"revisionTime": "2018-06-28T04:21:03Z"
-=======
 			"revision": "905a57155faa8230500121607930ebb9dd8e139c",
 			"revisionTime": "2018-09-08T17:02:15Z"
 		},
@@ -856,7 +764,6 @@
 			"path": "golang.org/x/text/unicode/norm",
 			"revision": "905a57155faa8230500121607930ebb9dd8e139c",
 			"revisionTime": "2018-09-08T17:02:15Z"
->>>>>>> d5b5fc24
 		},
 		{
 			"checksumSHA1": "HoCvrd3hEhsFeBOdEw7cbcfyk50=",
